#include <rss.h>
#include <config.h>
#include <cache.h>
#include <tagsouppullparser.h>
#include <utils.h>
#include <strprintf.h>
#include <logger.h>
#include <exceptions.h>
#include <sstream>
#include <iostream>
#include <configcontainer.h>
#include <cstring>
#include <algorithm>
#include <curl/curl.h>
#include <sys/utsname.h>
#include <htmlrenderer.h>

#include <langinfo.h>

#include <cerrno>

#include <functional>

namespace newsbeuter {

rss_item::rss_item(cache * c) : pubDate_(0), unread_(true), ch(c), enqueued_(false), deleted_(0), idx(0), override_unread_(false), size_(0) {
<<<<<<< HEAD
	// LOG(level::CRITICAL, "new rss_item");
}

rss_item::~rss_item() {
	// LOG(level::CRITICAL, "delete rss_item");
}

rss_feed::rss_feed(cache * c) : ch(c), empty(true), is_rtl_(false), idx(0), status_(dl_status::SUCCESS) {
	// LOG(level::CRITICAL, "new rss_feed");
}

rss_feed::~rss_feed() {
	// LOG(level::CRITICAL, "delete rss_feed");
=======
}

rss_item::~rss_item() {
}

rss_feed::rss_feed(cache * c) : ch(c), empty(true), is_rtl_(false), idx(0), status_(SUCCESS) {
}

rss_feed::~rss_feed() {
>>>>>>> e4f13427
	clear_items();
}

// rss_item setters

void rss_item::set_title(const std::string& t) {
	title_ = t;
	utils::trim(title_);
}


void rss_item::set_link(const std::string& l) {
	link_ = l;
	utils::trim(link_);
}

void rss_item::set_author(const std::string& a) {
	author_ = a;
}

void rss_item::set_description(const std::string& d) {
	description_ = d;
}

void rss_item::set_size(unsigned int size) {
	size_ = size;
}

std::string rss_item::length() const {
	std::string::size_type l(size_);
	if (!l)
		return "";
	if (l < 1000)
		return strprintf::fmt("%u ", l);
	if (l < 1024*1000)
		return strprintf::fmt("%.1fK", l/1024.0);

	return strprintf::fmt("%.1fM", l/1024.0/1024.0);
}

void rss_item::set_pubDate(time_t t) {
	pubDate_ = t;
}

void rss_item::set_guid(const std::string& g) {
	guid_ = g;
}

void rss_item::set_unread_nowrite(bool u) {
	unread_ = u;
}

void rss_item::set_unread_nowrite_notify(bool u, bool notify) {
	unread_ = u;
	std::shared_ptr<rss_feed> feedptr = feedptr_.lock();
	if (feedptr && notify) {
		feedptr->get_item_by_guid(guid_)->set_unread_nowrite(unread_); // notify parent feed
	}
}

void rss_item::set_unread(bool u) {
	if (unread_ != u) {
		bool old_u = unread_;
		unread_ = u;
		std::shared_ptr<rss_feed> feedptr = feedptr_.lock();
		if (feedptr)
			feedptr->get_item_by_guid(guid_)->set_unread_nowrite(unread_); // notify parent feed
		try {
			if (ch) {
				ch->update_rssitem_unread_and_enqueued(this, feedurl_);
			}
		} catch (const dbexception& e) {
			// if the update failed, restore the old unread flag and rethrow the exception
			unread_ = old_u;
			throw;
		}
	}
}

std::string rss_item::pubDate() const {
	char text[1024];
	strftime(text,sizeof(text), _("%a, %d %b %Y %T %z"), localtime(&pubDate_));
	return std::string(text);
}

unsigned int rss_feed::unread_item_count() {
	std::lock_guard<std::mutex> lock(item_mutex);
	unsigned int count = 0;
	for (auto item : items_) {
		if (item->unread())
			++count;
	}
	return count;
}


bool rss_feed::matches_tag(const std::string& tag) {
	for (auto t : tags_) {
		if (tag == t)
			return true;
	}
	return false;
}

std::string rss_feed::get_firsttag() {
	if (tags_.size() == 0)
		return "";
	return tags_[0];
}

std::string rss_feed::get_tags() {
	std::string tags;
	for (auto t : tags_) {
		if (t.substr(0,1) != "~" && t.substr(0,1) != "!") {
			tags.append(t);
			tags.append(" ");
		}
	}
	return tags;
}

void rss_feed::set_tags(const std::vector<std::string>& tags) {
	tags_.clear();
	for (auto tag : tags) {
		tags_.push_back(tag);
	}
}

void rss_item::set_enclosure_url(const std::string& url) {
	enclosure_url_ = url;
}

void rss_item::set_enclosure_type(const std::string& type) {
	enclosure_type_ = type;
}

std::string rss_item::title() const {
	std::string retval;
	if (title_.length()>0)
		retval = utils::convert_text(title_, nl_langinfo(CODESET), "utf-8");
	return retval;
}

std::string rss_item::author() const {
	return utils::convert_text(author_, nl_langinfo(CODESET), "utf-8");
}

std::string rss_item::description() const {
	return utils::convert_text(description_, nl_langinfo(CODESET), "utf-8");
}

std::string rss_feed::title() const {
	bool found_title = false;
	std::string alt_title;
	for (auto tag : tags_) {
		if (tag.substr(0,1) == "~" || tag.substr(0,1) == "!") {
			found_title = true;
			alt_title = tag.substr(1, tag.length()-1);
			break;
		}
	}
	return found_title ? alt_title : utils::convert_text(title_, nl_langinfo(CODESET), "utf-8");
}

std::string rss_feed::description() const {
	return utils::convert_text(description_, nl_langinfo(CODESET), "utf-8");
}

bool rss_feed::hidden() const {
	for (auto tag : tags_) {
		if (tag.substr(0,1) == "!") {
			return true;
		}
	}
	return false;
}

std::shared_ptr<rss_item> rss_feed::get_item_by_guid(const std::string& guid) {
	std::lock_guard<std::mutex> lock(item_mutex);
	return get_item_by_guid_unlocked(guid);
}

std::shared_ptr<rss_item> rss_feed::get_item_by_guid_unlocked(const std::string& guid) {
	auto it = items_guid_map.find(guid);
	if (it != items_guid_map.end()) {
		return it->second;
	}
	LOG(level::DEBUG, "rss_feed::get_item_by_guid_unlocked: hit dummy item!");
	LOG(level::DEBUG, "rss_feed::get_item_by_guid_unlocked: items_guid_map.size = %d", items_guid_map.size());
	// abort();
	return std::shared_ptr<rss_item>(new rss_item(ch)); // should never happen!
}

bool rss_item::has_attribute(const std::string& attribname) {
<<<<<<< HEAD
	// LOG(level::DEBUG, "rss_item::has_attribute(%s) called", attribname.c_str());
=======
>>>>>>> e4f13427
	if (attribname == "title" ||
	        attribname == "link" ||
	        attribname == "author" ||
	        attribname == "content" ||
	        attribname == "date"  ||
	        attribname == "guid" ||
	        attribname == "unread" ||
	        attribname == "enclosure_url" ||
	        attribname == "enclosure_type" ||
	        attribname == "flags" ||
	        attribname == "age" ||
	        attribname == "articleindex")
		return true;

	// if we have a feed, then forward the request
	std::shared_ptr<rss_feed> feedptr = feedptr_.lock();
	if (feedptr)
		return feedptr->rss_feed::has_attribute(attribname);

	return false;
}

std::string rss_item::get_attribute(const std::string& attribname) {
	if (attribname == "title")
		return title();
	else if (attribname == "link")
		return link();
	else if (attribname == "author")
		return author();
	else if (attribname == "content")
		return description();
	else if (attribname == "date")
		return pubDate();
	else if (attribname == "guid")
		return guid();
	else if (attribname == "unread")
		return unread_ ? "yes" : "no";
	else if (attribname == "enclosure_url")
		return enclosure_url();
	else if (attribname == "enclosure_type")
		return enclosure_type();
	else if (attribname == "flags")
		return flags();
	else if (attribname == "age")
		return utils::to_string<unsigned int>((time(nullptr) - pubDate_timestamp()) / 86400);
	else if (attribname == "articleindex")
		return utils::to_string<unsigned int>(idx);

	// if we have a feed, then forward the request
	std::shared_ptr<rss_feed> feedptr = feedptr_.lock();
	if (feedptr)
		return feedptr->rss_feed::get_attribute(attribname);

	return "";
}

void rss_item::update_flags() {
	if (ch) {
		ch->update_rssitem_flags(this);
	}
}

void rss_item::set_flags(const std::string& ff) {
	oldflags_ = flags_;
	flags_ = ff;
	sort_flags();
}

void rss_item::sort_flags() {
	std::sort(flags_.begin(), flags_.end());

	for (auto it=flags_.begin(); flags_.size() > 0 && it!=flags_.end(); ++it) {
		if (!isalpha(*it)) {
			flags_.erase(it);
			it = flags_.begin();
		}
	}

	for (unsigned int i=0; i<flags_.size(); ++i) {
		if (i < (flags_.size()-1)) {
			if (flags_[i] == flags_[i+1]) {
				flags_.erase(i+1,i+1);
				--i;
			}
		}
	}
}

bool rss_feed::has_attribute(const std::string& attribname) {
	if (attribname == "feedtitle" ||
	        attribname == "description" ||
	        attribname == "feedlink" ||
	        attribname == "feeddate" ||
	        attribname == "rssurl" ||
	        attribname == "unread_count" ||
	        attribname == "total_count" ||
	        attribname == "tags" ||
	        attribname == "feedindex")
		return true;
	return false;
}

std::string rss_feed::get_attribute(const std::string& attribname) {
	if (attribname == "feedtitle")
		return title();
	else if (attribname == "description")
		return description();
	else if (attribname == "feedlink")
		return title();
	else if (attribname == "feeddate")
		return pubDate();
	else if (attribname == "rssurl")
		return rssurl();
	else if (attribname == "unread_count") {
		return utils::to_string<unsigned int>(unread_item_count());
	} else if (attribname == "total_count") {
		return utils::to_string<unsigned int>(items_.size());
	} else if (attribname == "tags") {
		return get_tags();
	} else if (attribname == "feedindex") {
		return utils::to_string<unsigned int>(idx);
	}
	return "";
}

void rss_ignores::handle_action(const std::string& action, const std::vector<std::string>& params) {
	if (action == "ignore-article") {
		if (params.size() < 2)
			throw confighandlerexception(action_handler_status::TOO_FEW_PARAMS);
		std::string ignore_rssurl = params[0];
		std::string ignore_expr = params[1];
		matcher m;
		if (!m.parse(ignore_expr))
			throw confighandlerexception(strprintf::fmt(_("couldn't parse filter expression `%s': %s"), ignore_expr, m.get_parse_error()));
		ignores.push_back(feedurl_expr_pair(ignore_rssurl, new matcher(ignore_expr)));
	} else if (action == "always-download") {
		for (auto param : params) {
			ignores_lastmodified.push_back(param);
		}
	} else if (action == "reset-unread-on-update") {
		for (auto param : params) {
			resetflag.push_back(param);
		}
	} else
		throw confighandlerexception(action_handler_status::INVALID_COMMAND);
}

void rss_ignores::dump_config(std::vector<std::string>& config_output) {
	for (auto ign : ignores) {
		std::string configline = "ignore-article ";
		if (ign.first == "*")
			configline.append("*");
		else
			configline.append(utils::quote(ign.first));
		configline.append(" ");
		configline.append(utils::quote(ign.second->get_expression()));
		config_output.push_back(configline);
	}
	for (auto ign_lm : ignores_lastmodified) {
		config_output.push_back(strprintf::fmt("always-download %s", utils::quote(ign_lm)));
	}
	for (auto rf : resetflag) {
		config_output.push_back(strprintf::fmt("reset-unread-on-update %s", utils::quote(rf)));
	}
}

rss_ignores::~rss_ignores() {
	for (auto ign : ignores) {
		delete ign.second;
	}
}

bool rss_ignores::matches(rss_item* item) {
	for (auto ign : ignores) {
<<<<<<< HEAD
		LOG(level::DEBUG, "rss_ignores::matches: ign.first = `%s' item->feedurl = `%s'", ign.first.c_str(), item->feedurl().c_str());
=======
		LOG(LOG_DEBUG, "rss_ignores::matches: ign.first = `%s' item->feedurl = `%s'", ign.first, item->feedurl());
>>>>>>> e4f13427
		if (ign.first == "*" || item->feedurl() == ign.first) {
			if (ign.second->matches(item)) {
				LOG(level::DEBUG, "rss_ignores::matches: found match");
				return true;
			}
		}
	}
	return false;
}

bool rss_ignores::matches_lastmodified(const std::string& url) {
	for (auto ignore_url : ignores_lastmodified) {
		if (url == ignore_url)
			return true;
	}
	return false;
}

bool rss_ignores::matches_resetunread(const std::string& url) {
	for (auto rf : resetflag) {
		if (url == rf)
			return true;
	}
	return false;
}

void rss_feed::update_items(std::vector<std::shared_ptr<rss_feed>> feeds) {
	std::lock_guard<std::mutex> lock(item_mutex);
	if (query.length() == 0)
		return;

<<<<<<< HEAD
	LOG(level::DEBUG, "rss_feed::update_items: query = `%s'", query.c_str());
=======
	LOG(LOG_DEBUG, "rss_feed::update_items: query = `%s'", query);
>>>>>>> e4f13427


	struct timeval tv1, tv2, tvx;
	gettimeofday(&tv1, nullptr);

	matcher m(query);

	items_.clear();
	items_guid_map.clear();

	for (auto feed : feeds) {
		if (feed->rssurl().substr(0,6) != "query:") { // don't fetch items from other query feeds!
			for (auto item : feed->items()) {
				if (m.matches(item.get())) {
					LOG(level::DEBUG, "rss_feed::update_items: matcher matches!");
					item->set_feedptr(feed);
					items_.push_back(item);
					items_guid_map[item->guid()] = item;
				}
			}
		}
	}

	gettimeofday(&tvx, nullptr);

	std::sort(items_.begin(), items_.end());

	gettimeofday(&tv2, nullptr);
	unsigned long diff = (((tv2.tv_sec - tv1.tv_sec) * 1000000) + tv2.tv_usec) - tv1.tv_usec;
	unsigned long diffx = (((tv2.tv_sec - tvx.tv_sec) * 1000000) + tv2.tv_usec) - tvx.tv_usec;
	LOG(level::DEBUG, "rss_feed::update_items matching took %lu.%06lu s", diff / 1000000, diff % 1000000);
	LOG(level::DEBUG, "rss_feed::update_items sorting took %lu.%06lu s", diffx / 1000000, diffx % 1000000);
}

void rss_feed::set_rssurl(const std::string& u) {
	rssurl_ = u;
	if (rssurl_.substr(0,6) == "query:") {
		/* Query string looks like this:
		 *
		 * "query:Title:unread = \"yes\" and age between 0:7" tag1 "tag two"
		 *
		 * At this point, we're only interested in the first part enclosed in
		 * the quotes. Thus, we first tokenize using space as delimiter... */
		std::vector<std::string> tokens = utils::tokenize_quoted(u, " ");
		// and then further split by colon, so as to extract title and query
		tokens = utils::tokenize_quoted(u, ":");

		if (tokens.size() < 3) {
			throw _s("too few arguments");
		}

		/* "Between" operator requires a range, which contains a colon. Since
		 * we've been tokenizing by colon, we might've inadertently split the
		 * query itself. Let's reconstruct it! */
		auto query = tokens[2];
		for (auto it = tokens.begin() + 3; it != tokens.end(); ++it)
		{
			query += ":";
			query += *it;
		}
		// Have to check if the result is a valid query, just in case
		matcher m;
		if (!m.parse(query)) {
			throw strprintf::fmt(
			    _("`%s' is not a valid filter expression"), query);
		}

		LOG(level::DEBUG,
		    "rss_feed::set_rssurl: query name = `%s' expr = `%s'",
		    tokens[1],
		    query);

		set_title(tokens[1]);
		set_query(query);
	}
}

void rss_feed::sort(const std::string& method) {
	std::lock_guard<std::mutex> lock(item_mutex);
	sort_unlocked(method);
}

void rss_feed::sort_unlocked(const std::string& method) {
	std::vector<std::string> methods = utils::tokenize(method,"-");
	bool reverse = false;

	if (!methods.empty() && methods[0] == "date") { // date is descending by default
		if (methods.size() > 1 && methods[1] == "asc") {
			reverse = true;
		}
	} else { // all other sort methods are ascending by default
		if (methods.size() > 1 && methods[1] == "desc") {
			reverse = true;
		}
	}

	if (!methods.empty()) {
		if (methods[0] == "title") {
			std::stable_sort(items_.begin(), items_.end(), [&](std::shared_ptr<rss_item> a, std::shared_ptr<rss_item> b) {
				return reverse ?  (strcasecmp(a->title().c_str(), b->title().c_str()) > 0) : (strcasecmp(a->title().c_str(), b->title().c_str()) < 0);
			});
		} else if (methods[0] == "flags") {
			std::stable_sort(items_.begin(), items_.end(), [&](std::shared_ptr<rss_item> a, std::shared_ptr<rss_item> b) {
				return reverse ?  (strcmp(a->flags().c_str(), b->flags().c_str()) > 0) : (strcmp(a->flags().c_str(), b->flags().c_str()) < 0);
			});
		} else if (methods[0] == "author") {
			std::stable_sort(items_.begin(), items_.end(), [&](std::shared_ptr<rss_item> a, std::shared_ptr<rss_item> b) {
				return reverse ?  (strcmp(a->author().c_str(), b->author().c_str()) > 0) : (strcmp(a->author().c_str(), b->author().c_str()) < 0);
			});
		} else if (methods[0] == "link") {
			std::stable_sort(items_.begin(), items_.end(), [&](std::shared_ptr<rss_item> a, std::shared_ptr<rss_item> b) {
				return reverse ?  (strcmp(a->link().c_str(), b->link().c_str()) >  0) : (strcmp(a->link().c_str(), b->link().c_str()) < 0);
			});
		} else if (methods[0] == "guid") {
			std::stable_sort(items_.begin(), items_.end(), [&](std::shared_ptr<rss_item> a, std::shared_ptr<rss_item> b) {
				return reverse ?  (strcmp(a->guid().c_str(), b->guid().c_str()) > 0) : (strcmp(a->guid().c_str(), b->guid().c_str()) < 0);
			});
		} else if (methods[0] == "date") {
			std::stable_sort(items_.begin(), items_.end(), [&](std::shared_ptr<rss_item> a, std::shared_ptr<rss_item> b) {
				return reverse ?  (a->pubDate_timestamp() > b->pubDate_timestamp()) : (a->pubDate_timestamp() < b->pubDate_timestamp());
			});
		}
	}
}

void rss_feed::remove_old_deleted_items() {
	std::lock_guard<std::mutex> lock(item_mutex);
	std::vector<std::string> guids;
	for (auto item : items_) {
		guids.push_back(item->guid());
	}
	ch->remove_old_deleted_items(rssurl_, guids);
}

void rss_feed::purge_deleted_items() {
	std::lock_guard<std::mutex> lock(item_mutex);
	scope_measure m1("rss_feed::purge_deleted_items");
	auto it=items_.begin();
	while (it!=items_.end()) {
		if ((*it)->deleted()) {
			{
				std::lock_guard<std::mutex> lock2(items_guid_map_mutex);
				items_guid_map.erase((*it)->guid());
			}
			items_.erase(it);
			it = items_.begin(); // items_ modified -> iterator invalidated
		} else {
			++it;
		}
	}
}

void rss_feed::set_feedptrs(std::shared_ptr<rss_feed> self) {
	std::lock_guard<std::mutex> lock(item_mutex);
	for (auto item : items_) {
		item->set_feedptr(self);
	}
}

void rss_item::set_feedptr(std::shared_ptr<rss_feed> ptr) {
	feedptr_ = std::weak_ptr<rss_feed>(ptr);
}

std::string rss_feed::get_status() {
	switch (status_) {
	case dl_status::SUCCESS:
		return " ";
	case dl_status::TO_BE_DOWNLOADED:
		return "_";
	case dl_status::DURING_DOWNLOAD:
		return ".";
	case dl_status::DL_ERROR:
		return "x";
	}
	return "?";
}

void rss_feed::unload() {
	std::lock_guard<std::mutex> lock(item_mutex);
	for (auto item : items_) {
		item->unload();
	}
}

void rss_feed::load() {
	std::lock_guard<std::mutex> lock(item_mutex);
	ch->fetch_descriptions(this);
}

}<|MERGE_RESOLUTION|>--- conflicted
+++ resolved
@@ -24,31 +24,15 @@
 namespace newsbeuter {
 
 rss_item::rss_item(cache * c) : pubDate_(0), unread_(true), ch(c), enqueued_(false), deleted_(0), idx(0), override_unread_(false), size_(0) {
-<<<<<<< HEAD
-	// LOG(level::CRITICAL, "new rss_item");
 }
 
 rss_item::~rss_item() {
-	// LOG(level::CRITICAL, "delete rss_item");
 }
 
 rss_feed::rss_feed(cache * c) : ch(c), empty(true), is_rtl_(false), idx(0), status_(dl_status::SUCCESS) {
-	// LOG(level::CRITICAL, "new rss_feed");
 }
 
 rss_feed::~rss_feed() {
-	// LOG(level::CRITICAL, "delete rss_feed");
-=======
-}
-
-rss_item::~rss_item() {
-}
-
-rss_feed::rss_feed(cache * c) : ch(c), empty(true), is_rtl_(false), idx(0), status_(SUCCESS) {
-}
-
-rss_feed::~rss_feed() {
->>>>>>> e4f13427
 	clear_items();
 }
 
@@ -243,10 +227,6 @@
 }
 
 bool rss_item::has_attribute(const std::string& attribname) {
-<<<<<<< HEAD
-	// LOG(level::DEBUG, "rss_item::has_attribute(%s) called", attribname.c_str());
-=======
->>>>>>> e4f13427
 	if (attribname == "title" ||
 	        attribname == "link" ||
 	        attribname == "author" ||
@@ -421,11 +401,7 @@
 
 bool rss_ignores::matches(rss_item* item) {
 	for (auto ign : ignores) {
-<<<<<<< HEAD
-		LOG(level::DEBUG, "rss_ignores::matches: ign.first = `%s' item->feedurl = `%s'", ign.first.c_str(), item->feedurl().c_str());
-=======
-		LOG(LOG_DEBUG, "rss_ignores::matches: ign.first = `%s' item->feedurl = `%s'", ign.first, item->feedurl());
->>>>>>> e4f13427
+		LOG(level::DEBUG, "rss_ignores::matches: ign.first = `%s' item->feedurl = `%s'", ign.first, item->feedurl());
 		if (ign.first == "*" || item->feedurl() == ign.first) {
 			if (ign.second->matches(item)) {
 				LOG(level::DEBUG, "rss_ignores::matches: found match");
@@ -457,11 +433,7 @@
 	if (query.length() == 0)
 		return;
 
-<<<<<<< HEAD
-	LOG(level::DEBUG, "rss_feed::update_items: query = `%s'", query.c_str());
-=======
-	LOG(LOG_DEBUG, "rss_feed::update_items: query = `%s'", query);
->>>>>>> e4f13427
+	LOG(level::DEBUG, "rss_feed::update_items: query = `%s'", query);
 
 
 	struct timeval tv1, tv2, tvx;
