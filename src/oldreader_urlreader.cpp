--- conflicted
+++ resolved
@@ -52,19 +52,11 @@
 
 	std::vector<tagged_feedurl> feedurls = api->get_subscribed_urls();
 	for (auto url : feedurls) {
-<<<<<<< HEAD
-		LOG(level::DEBUG, "added %s to URL list", url.first.c_str());
+		LOG(level::DEBUG, "added %s to URL list", url.first);
 		urls.push_back(url.first);
 		tags[url.first] = url.second;
 		for (auto tag : url.second) {
-			LOG(level::DEBUG, "%s: added tag %s", url.first.c_str(), tag.c_str());
-=======
-		LOG(LOG_DEBUG, "added %s to URL list", url.first);
-		urls.push_back(url.first);
-		tags[url.first] = url.second;
-		for (auto tag : url.second) {
-			LOG(LOG_DEBUG, "%s: added tag %s", url.first, tag);
->>>>>>> e4f13427
+			LOG(level::DEBUG, "%s: added tag %s", url.first, tag);
 			alltags.insert(tag);
 		}
 	}
