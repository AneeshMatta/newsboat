--- conflicted
+++ resolved
@@ -51,26 +51,16 @@
 	}
 
 	std::vector<tagged_feedurl> feedurls = api->get_subscribed_urls();
-<<<<<<< HEAD
 	for (const auto& tagged : feedurls) {
 		std::string url = tagged.first;
 		std::vector<std::string> url_tags = tagged.second;
 
-		LOG(LOG_DEBUG, "added %s to URL list", url.c_str());
+		LOG(level::DEBUG, "added %s to URL list", url.c_str());
 		urls.push_back(url);
 		tags[tagged.first] = url_tags;
 		for (const auto& tag : url_tags) {
-			LOG(LOG_DEBUG, "%s: added tag %s", url.c_str(), tag.c_str());
+			LOG(level::DEBUG, "%s: added tag %s", url.c_str(), tag.c_str());
 			alltags.insert(tag);
-=======
-	for (std::vector<tagged_feedurl>::iterator it=feedurls.begin(); it!=feedurls.end(); ++it) {
-		LOG(level::DEBUG, "added %s to URL list", it->first.c_str());
-		urls.push_back(it->first);
-		tags[it->first] = it->second;
-		for (std::vector<std::string>::iterator jt=it->second.begin(); jt!=it->second.end(); ++jt) {
-			LOG(level::DEBUG, "%s: added tag %s", it->first.c_str(), jt->c_str());
-			alltags.insert(*jt);
->>>>>>> 16cb191d
 		}
 	}
 }
