--- conflicted
+++ resolved
@@ -83,11 +83,7 @@
 
 		if (item->link().length() > 0) {
 			std::string link = utils::strprintf("%s%s", _("Link: "), utils::censor_url(item->link()).c_str());
-<<<<<<< HEAD
-			textfmt.add_line(newsbeuter::softwrappable, link);
-=======
-			textfmt.add_line(LineType::nonwrappable, link);
->>>>>>> 16cb191d
+			textfmt.add_line(LineType::softwrappable, link);
 		}
 
 		std::string date = utils::strprintf("%s%s", _("Date: "), item->pubDate().c_str());
@@ -103,11 +99,7 @@
 			if (item->enclosure_type() != "") {
 				enc_url.append(utils::strprintf(" (%s%s)",  _("type: "), item->enclosure_type().c_str()));
 			}
-<<<<<<< HEAD
-			textfmt.add_line(newsbeuter::softwrappable, enc_url);
-=======
-			textfmt.add_line(LineType::nonwrappable, enc_url);
->>>>>>> 16cb191d
+			textfmt.add_line(LineType::softwrappable, enc_url);
 		}
 
 		textfmt.add_line(LineType::wrappable, std::string());
@@ -453,11 +445,7 @@
 			source.erase();
 		else
 			source.erase(0, pos+1);
-<<<<<<< HEAD
-		lines.push_back(std::make_pair(softwrappable, line));
-=======
-		lines.push_back(std::make_pair(LineType::nonwrappable, line));
->>>>>>> 16cb191d
+		lines.push_back(std::make_pair(LineType::softwrappable, line));
 	} while (source.length() > 0);
 }
 
@@ -555,11 +543,7 @@
 		std::string line;
 		getline(is, line);
 		while (!is.eof()) {
-<<<<<<< HEAD
-			result.push_back(std::make_pair(newsbeuter::softwrappable, utils::quote_for_stfl(line)));
-=======
-			result.push_back(std::make_pair(LineType::nonwrappable, utils::quote_for_stfl(line)));
->>>>>>> 16cb191d
+			result.push_back(std::make_pair(LineType::softwrappable, utils::quote_for_stfl(line)));
 			getline(is, line);
 		}
 	}
