--- conflicted
+++ resolved
@@ -1,5 +1,4 @@
 language: cpp
-<<<<<<< HEAD
 
 matrix:
   include:
@@ -43,10 +42,18 @@
       env: COMPILER=clang++-3.7
     - compiler: gcc
       os: osx
-      env: COMPILER=g++
+      env:
+        - COMPILER=g++
+        # a2x will run xmllint on generated files, so we have to pass the path
+        # to AsciiDoc's catalog files
+        - XML_CATALOG_FILES=/usr/local/etc/xml/catalog
     - compiler: clang
       os: osx
-      env: COMPILER=clang++
+      env:
+        - COMPILER=clang++
+        # a2x will run xmllint on generated files, so we have to pass the path
+        # to AsciiDoc's catalog files
+        - XML_CATALOG_FILES=/usr/local/etc/xml/catalog
 
 install:
     - export CXX=$COMPILER
@@ -56,16 +63,4 @@
 script:
     - cd ${TRAVIS_BUILD_DIR}
     - make PROFILE=1 all test
-    - cd test && ./test
-=======
-compiler:
-    - gcc
-    - clang
-script:
-    # a2x will run xmllint on generated files, so we have to pass the path
-    # to AsciiDoc's catalog files
-    - if [ $TRAVIS_OS_NAME = "osx" ]; then export XML_CATALOG_FILES=/usr/local/etc/xml/catalog ; fi
-    - make
-after_script:
-    - "make test && cd test && ./test"
->>>>>>> 27f8b085
+    - cd test && ./test