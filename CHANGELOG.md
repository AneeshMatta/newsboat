# Changes for Newsboat

<<<<<<< HEAD
## Unreleased (2.23 - expected 2021-03-21)

Lists below only mention user-visible changes, but the full list of contributors
for this release also includes:

### Added
### Changed

- Bumped minimum supported Rust version to 1.46.0

### Deprecated
### Removed

- `dumpform` command-line command which was only intended for debugging
    Newsboat's UI code

### Fixed
### Security
=======
## 2.22.1 - 2021-01-10

### Fixed

- Slow scrolling in the article list (regression) (#1372) (Alexander Batischev)
- Segfaults if `swap-title-and-hints` is enabled (regression) (#1399) (Dennis
    van der Schagt)
- Build failure on GCC 9 due to `maybe-uninitialized` warning which `-Werror`
    turns into an error (Alexander Batischev)
>>>>>>> 9d59e00d



## 2.22 - 2020-12-21

Lists below only mention user-visible changes, but the full list of contributors
for this release also includes David Brito and panvicka.

### Added

- `confirm-mark-all-feeds-read` setting, which makes Newsboat ask for
    confirmation before marking all the feeds as read (#1215) (Tarishi Jain)
- Command line autocompletion in the save dialog (#893) (Dennis van der Schagt)
- Support for ^U, ^K, ^G, and ^W editing keys (as in readline and Emacs) in
    command line in the save dialog (Dennis van der Schagt)
- Support for RSS Media extension in Atom feeds (#595) (Dennis van der Schagt)
- New, more detailed, documentation chapters on macros and running external
    commands (A1RO)
- User-contributed script that exports feeds with their tags in the OPML format:
    contrib/exportOPMLWithTags.py (jartigag)
- Help dialog in the URLs view (#1218) (Dennis van der Schagt)
- Handling of terminal resizes for all dialogs (#389, #390) (Dennis van der
    Schagt)
- `goto-title` operation, which selects a feed with a given title (#888, #1135)
    (Dennis van der Schagt)
- `--cleanup` command-line flag, which does the same as `cleanup-on-quit`
    option (#1182) (Dennis van der Schagt)
- `check` and `ci-check` Makefile targets. Both run C++ and Rust test suites
    consecutively, but the former fails early. Use `check` locally where
    re-running tests is quick, and use `ci-check` in CI where re-running tests
    usually means re-building everything first (#896) (Alexander Batischev)
- Command line support in the help dialog (Dennis van der Schagt)
- "(localized)" marks in documentation for all settings with internationalized
    default values (#1270) (Amrit Brar)
- `%F` placeholder in `browser` setting, which is *always* replaced by the
    feed's URL (unlike `%u`, which depends on the context in which the browser
    is invoked) (#423) (Dennis van der Schagt)
- Dumping of `ignore-article` rules with `dumpconfig` command (in Newsboat's
    internal command line) (#635) (Dennis van der Schagt)
- `%L` placeholder in `datetime-format` setting, which turns into "X days ago"
    string explaining when the article was published (#1323) (Amrit Brar)
- Support for escaped double quotes in arguments to `set` operation when used in
    macros (#1345) (Dennis van der Schagt)
- Podboat: error message if the podcast file can't be written onto disk (#1209)
    (Nicholas Defranco)

### Changed

- Abort startup if the urls file or config file is not in UTF-8 encoding. This
    limitation was effectively in place for a couple releases already, but
    Newsboat crashed instead of displaying an error message. We intend to relax
    the requirement again, but for now, we choose to be upfront about it rather
    than crashing (#723, #844) (Dennis van der Schagt, Alexander Batischev)
- `save-all` operation no longer provides "yes for all" and "no for all" options
    when there is only one conflict to resolve (#657) (saleh)
- Config parser now allows to have tab characters between `macro` arguments;
    they will be treated as space (Dennis van der Schagt)
- Bumped minimum supported Rust version to 1.44.0
- Updated vendored libraries: Catch2 to 2.13.3, martinmoene/optional-lite
    to 3.4.0, martinmoene/expected-lite to 0.5.0
- Updated translations: Dutch (Dennis van der Schagt), French (tkerdonc), German
    (Lysander Trischler), Italian (Mauro Scomparin), Polish (Carno), Russian
    (Alexander Batischev), Turkish (Emir Sarı), Ukrainian (Alexander Batischev)

### Fixed

- Whitespace not being consolidated in item titles (#1227) (Dennis van der
    Schagt)
- Misleading error message when the urls file exists, but can't be opened (#439)
    (Dennis van der Schagt)
- Newsboat processing the leftovers of `stdin` after running `open-in-browser`
    operation (#26, #63, #1094) (Dennis van der Schagt)
- `mark-feed-read` operation not marking articles as read on a remote service
    when the operation is invoked in the query feed (#220) (Dennis van der
    Schagt)
- `run-on-startup` setting preventing Podboat from starting (#1288) (Dennis van
    der Schagt)
- `scrolloff` setting being ignored when opening a feed with lots of read
    articles before the unread one (#1293) (Dennis van der Schagt)
- Memory corruption while rendering an article with JavaScript that contains
    HTML (#1300) (Alexander Batischev)
- Podboat help dialog crashing if `BACKSPACE` is bound (#1139) (Dennis van der
    Schagt)
- Being unable to run a second Newsboat instance with `--cache-file` switch if
    `cache-file` setting is used (#1318) (Dennis van der Schagt)
- Misleading "an instance is already running" message when a lock file can't be
    created or written to (#314) (Dennis van der Schagt)
- Failing to parse macros which contain semicolons in operations' arguments
    (#1200) (Alexander Batischev)
- Not installing some of the contrib scripts (Alexander Batischev)



## 2.21 - 2020-09-20

Lists below only mention user-visible changes, but the full list of contributors
for this release also includes Ivan Tham.

### Added

- Build dependency on AWK
- A note that security vulnerability should be reported to
    security@newsboat.org, preferably encrypted to PGP key 4ED6CD61932B9EBE
- Confirmation before marking all feeds as read (#1006) (Dennis van der Schagt)
- `scrolloff` setting which keeps the specified number of lines above and below
    the selected list item (#1103) (Dennis van der Schagt)
- `%=[width][identifier]` formatting sequence for `*-format` settings. It
    centers a given value inside a given width, padded with spaces and slanting
    to the left if it can't be aligned evenly (Daniel Bauer)
- Support for Miniflux (#448) (Galen Abell)
- `run-on-startup` setting which executes a given list of operations when
    Newsboat starts. This can be used to e.g. open tag dialog on startup, or go
    to a certain feed (#888) (Dennis van der Schagt)
- Documentation for `one`, `two`, ..., `nine`, `zero` operations that open
    a corresponding URL in the browser (A1RO)

### Changed

- It is now a startup error for a macro to have no operations
- Bumped minimum supported Rust version to 1.42.0
- Updated vendored libraries: Catch2 to 2.13.1, json.hpp to 3.9.1
- Empty strings in filter expressions are treated as zero when compared with
    a numeric attribute like `age` (Alexander Batischev)
- Converted various tables in docs to decorated lists, making them easier to
    read (#441) (Spacewalker2)
- In macros, no longer require a space between operation and the following
    semicolon (#702) (Dennis van der Schagt)
- Sorting by first tag now ignores "title tags", i.e. the ones that start with
    a tilde (#1128) (José Rui Barros)
- contrib/feedgrabber.rb updated to use Newsboat directories instead of
    Newsbeuter's (Fabian Holler)
- Updated translations: Dutch (Dennis van der Schagt), German (Lysander
    Trischler), Polish (Carno), Russian (Alexander Batischev), Turkish (Emir
    Sarı), Ukrainian (Alexander Batischev)

### Fixed

- TT-RSS not taking the MIME type into account when deciding what enclosure to
    pick (#941) (chux0519)
- Typos in documentation (Edgar Hipp)
- History files storing the *oldest* entries instead of the most recent ones
    (#1081) (Dennis van der Schagt)
- Search dialogs all displaying results of the last search, not their individual
    searches (#1087) (Dennis van der Schagt)
- Feeds apparently not being sorted after a reload (#1089) (Alexander Batischev)
- Search dialog displaying the new query even if the search failed (Dennis van
    der Schagt)
- `delete-all-articles` operation not working in the search dialog (Dennis van
    der Schagt)
- First feed marked as read when deleting all items in search dialog (Dennis van
    der Schagt)
- Arrow keys not working in the tag list (Dennis van der Schagt)
- Inoreader not marking items unread (#1109) (José Rui Barros)
- `content` attribute being unavailable to query feeds (#111) (Dennis van der
    Schagt)
- Newsboat sometimes opening wrong items (#72, #1126) (Dennis van der Schagt)
- Unread items being double-counted by `-x print-unread` and notifications
    (#444, #1120) (Alexander Batischev)
- Nested lists being strung out into a single, non-nested list (#1158) (Dennis
    van der Schagt)
- Colons sometimes making filter expressions invalid (Alexander Batischev)
- Child processes that display notifications not being waited on. We now
    double-fork them (glacambre)
- Newsboat deleting all items of a feed when `cleanup-on-quit` is enabled (the
    default) and user moves from a search feed to a different feed with
    `next-unread` or `prev-unread` operations (#685) (Dennis van der Schagt)



## 2.20.1 - 2020-06-24

### Fixed
- Installation on BSDs (Tobias Kortkamp)
- Regression that caused Newsboat to require a space before semicolon in macros,
    which made `set browser "lynx"; open-in-browser` invalid (#1013, #1015,
    \#1017, #1018) (Alexander Batischev)
- Possible segfault upon startup (#1025) (Dennis van der Schagt, Alexander
    Batischev)
- Feed sorting in Spanish locale (#1028) (Dennis van der Schagt, Alexander
    Batischev)



## 2.20 - 2020-06-20

Lists below only mention user-visible changes, but the full list of contributors
for this release also includes: Björn Esser, Jan Staněk, Mario Rugiero, Rui
Chen, and Tobias Kortkamp.

### Added
- An FAQ item on why TT-RSS authentication might fail (#44) (Alexander
    Batischev)
- An FAQ item on browser failures in Newsboat 2.18 (Alexander Batischev)
- Ability to bind multiple keys to the same operation (#110) (Dennis van der
    Schagt)
- Ability to bind operations to Tab key (Dennis van der Schagt)
- New format specifiers for `articlelist-format`: `%n` (article unread), `%d`
    (article deleted), `%F` (article's flags) (Dennis van der Schagt)
- New format specifier for `feedlist-title-format`,
    `articlelist-title-format`, and `searchresult-title-format`: `%F`, which
    contains current filter expression. That specifier is now included into
    those settings by default (#946) (Dennis van der Schagt)
- New setting, `switch-focus`, which specifies a key that moves the cursor
    between widgets in File- and DirBrowser (Dennis van der Schagt)
- New setting, `wrap-scroll`, which makes the cursor jump to the last item when
    scrolling up on the top one, and vice versa (David Pedersen)
- `exec` command-line command, which allows to run an arbitrary operation (#892)
    (Marco Sirabella)
- Dependency on martinmoene/optional-lite and martinmoene/expected-lite
    libraries, both of which we vendor
- Include enclosure URL in the article's urlview (#809) (Spacewalker2, Alexander
    Batischev)
- Allow `open-in-browser` and `open-in-browser-and-mark-read` operations in the
    URL view, where they open the selected URL (David Pedersen)
- Open command line when a number key is pressed in a tag-list (#939) (Dennis
    van der Schagt)
- Install Newsboat's SVG icon as part of `install` target (Nikos Tsipinakis)

### Changed
- Merged es and es_ES translations into one (Marcos Cruz)
- Updated translations: Dutch (Dennis van der Schagt), German (Lysander
    Trischler), Russian (Alexander Batischev), Spanish (Marcos Cruz), Turkish
    (Emir Sari), Ukrainian (Alexander Batischev)
- It's now an error to have `always-download` or `reset-unread-on-update`
    without parameters (Alexander Batischev)
- It's now an error to have `macro` without at least two arguments (Alexander
    Batischev)
- The conditional format sequence (`%?[char]?[format]&[format]?`) now treats
    whitespace-only value as empty. This allows changing the formatting of, for
    example, "unread" and "deleted" fields in articlelist-format (Dennis van der
    Schagt)
- `open-in-browser-and-mark-read` in feedlist no longer marks articles read if
  the browser fails (Nikos Tsipinakis)
- Macro execution halts if one of the operations fails (Nikos Tsipinakis)
- Inoreader now marks articles read on a thread, to hide latency (#710)
    (pi.scateu.me)
- Bumped minimum supported Rust version to 1.40.0
- Updated vendored libraries: Catch2 to 2.12.2, json.hpp to 3.8.0

### Removed
- Newsboat's Inoreader API keys. Users need to register their own Inoreader
    application now, and set them via `inoreader-app-id` and `inoreader-app-key`
    settings. Please see "Inoreader" section in the HTML documentation for
    details. (Alexander Batischev)

### Fixed
- Help dialog showing operations as unbound even though they *are* bound to some
    keys (#843) (Dennis van der Schagt)
- `feedlink` attribute containing feed title instead of feed URL (Alexander
    Batischev)
- `feeddate` attribute containing fixed string instead of item's publication
    date and time (Alexander Batischev)
- `browser` setting not working if it contains `<` (#917) (Dennis van der
    Schagt)
- `up`, `down`, `pageup`, `pagedown`, `home`, and `end` now working in macros
    (#890) (Dennis van der Schagt)
- Backslash inside double quotes requiring three escapes instead of one, every
    other time (#536, #642, #926) (Alexander Batischev)
- Users can bind operations to `UP`, `DOWN`, `HOME`, `END`, `NPAGE`, and `PPAGE`
    keys (#903) (Dennis van der Schagt)
- Generate example config as part of `doc` target, so `install-examples` can
    simply copy it instead of generating (Alexander Batischev)
- Install manpages via `install-docs` target, not `install-newsboat` and
    `install-podboat` (#829) (Alexander Batischev)
- The wrong feed being opened (#72) turned out to be caused by a bug in libstfl.
    A patch for that library is available at
    https://github.com/dennisschagt/stfl/pull/4#issuecomment-613640246 (Dennis
    van der Schagt)



## 2.19 - 2020-03-22

Lists below only mention user-visible changes, but I would also like to
acknowledge contributions from the following people: Ivan Tham, Merlin Büge,
Raphael Nestler, and Tobias Kortkamp.

This is the last release to support Rust 1.26.0. Starting with Newsboat 2.20,
we will be supporting only the last five stable Rust compilers (at the time of
the release), e.g. Newsboat 2.20 will only support Rust 1.40, 1.41, 1.42, 1.43,
1.44 (which should be the current stable at the time of Newsboat 2.20 release).
Please see https://github.com/newsboat/newsboat/issues/709 for more details on
this decision.

### Added
- contrib/urls-maintenance.sh: a script that converts HTTP to HTTPS, updates
    URLs according to HTTP redirects etc. (velaja)
- `delete-played-files` setting (#669) (Dennis van der Schagt)
- `%K` format for  `podlist-format`. This format specifier is replaced by the
  human readable download speed (automatically switches between KB/s, MB/s, and
  GB/s) (Dennis van der Schagt)
- Docs on how to synchronize with Bazqux (Jonathan Siddle, Alexander Batischev)
- Document that regexes use POSIX extended regular expressions
- Document that regexes in filter language are case-insensitive

### Changed
- Dependency: we now use Asciidoctor instead of Asciidoc
- Dependency on Rust: we now have a schedule for bumping the minimum supported
    Rust version (#709)
- Update vendored version of Catch2 to 2.11.3
- Display `<audio>` and `<video>` tags in article view (Ignacio Losiggio)
- Update translations: Dutch (Dennis van der Schagt), German (Lysander
    Trischler), Russian, Ukrainian (Alexander Batischev)
- `podlist-format` now uses `%K` instead of `%k` by default (shows human
    readable speed instead of always using KB/s) (#727) (Dennis van der Schagt)
- contrib/pinboard.pl: save description of the article (Donald Merand)
- The EOT markers ("~" characters below blocks of text) no longer inherit their
  style (colors + attributes) from the "article" style. Instead, they can be
  configured separately, allowing to hide them without hiding the article text
  (example config line: `color end-of-text-marker default default invis`) (#507)
  (Dennis van der Schagt)

### Fixed
- **Breaking change**: `bind-key` context `podbeuter` renamed to `podboat`
    (Alexander Batischev) (Kudos to Marcos Cruz)
- Garbage displayed in empty lines turned out to be a bug in libstfl. Dennis van
    der Schagt created a patch and submitted it upstream on 7 March 2020, but
    the upstream maintainer haven't responded. Please apply the patch yourself:
    https://github.com/newsboat/newsboat/issues/506#issuecomment-596091556
    (#273, #506) (Dennis van der Schagt)
- Podboat now saves and restores "finished" state of the podcast (#714) (Dennis
    van der Schagt)
- Command-line options that take paths as arguments (--cache-file, --url-file
    etc.) now resolve tilde as path to the home directory (#524) (Alexander
    Batischev)
- `--execute print-unread` now takes `ignore-article` into account (#484)
    (@Brn9hrd7)
- Podboat no longer spuriously creates .part directories (#725) (Dennis van der
    Schagt)
- Incorrect paths in filebrowser and dirbrowser when navigating with arrow keys
    and Enter (#547) (Dennis van der Schagt)
- Incorrect dates parsing on macOS 10.15 Catalina (Alexander Batischev)
- `--help` now displays paths to config, urls file, and cache file (#294)
    (Alexander Batischev)
- Documentation now correctly explains that positive padding values add padding
    on the left (Dennis van der Schagt)
- Newsboat not displaying titles of empty feeds (#732) (Dennis van der Schagt)
- Newsboat forgetting feed titles if reload brought no new items (#748)
    (Alexander Batischev)
- filebrowser and dirbrowser displaying ".." instead of an actual directory path
    (#731) (Dennis van der Schagt)
- `make -jN` now *really* limits the number of jobs to N (#768) (Anatoly Sablin,
    Alexander Batischev)
- `pb-purge` (`P` in Podboat) no longer removes played files, just as
    documentation claims (Dennis van der Schagt)
- `highlight` in feedlist being overridden after reload (#37) (Dennis van der
    Schagt)
- `highlight` regexes unable to match beginning-of-line (#242, #535) (Dennis van
    der Schagt)
- Search not extending into and across hyperlinks (#331) (Dennis van der Schagt)
- `highlight` in articles extending beyond the text that the regex matched
    (#488) (Dennis van der Schagt)
- `highlight` that matches beginning-of-line matching again after the first
    match (#796) (Dennis van der Schagt)
- Feed/article titles are now sanitized, to prevent HTML markup from breaking
    formatting (#796) (Dennis van der Schagt)
- Plain-text rendition of an article no longer contains STFL markup (Dennis van
    der Schagt)
- "Filler sequence" (`%>`) not working in format strings for articlelist,
    dialogs, help, select-tag, select-filter and urls dialogs (#88) (Dennis van
    der Schagt)
- Cursor in Podboat is hidden (Dennis van der Schagt)
- Crash when displaying an article that has double-closed `<ol>` tags (#659)
    (Dennis van der Schagt)
- Alignment of feed- and articlelist broken by wide characters like CJK and
    emojis (#139, #683) (Dennis van der Schagt)
- Whitespace ignored if followed by an HTML tag (#512) (Dennis van der Schagt)



## 2.18 - 2019-12-22

Lists below only mention user-visible changes, but I would also like to
acknowledge contributions from the following people: Simon Schuster, and seanBE.

### Added
- Logo by noobilanderi

### Changed
- `open-in-browser-and-mark-read` no longer marks item read if browser returned
    a non-zero exit code. Similarly, `open-all-unread-in-browser` and
    `open-all-unread-in-browser-and-mark-read` abort on non-zero exit code
    (Marco Sirabella)
- Update vendored version of Catch2 to 2.11.0
- Update vendored version of nlohmann/json to 3.7.3
- Update translations: German (Lysander Trischler), Russian, Ukrainian
    (Alexander Batischev)

### Fixed
- `unbind-key -a` breaking cmdline, search and goto-url (#454) (kmws)
- Flaky `run_command()` test (Alexander Batischev)

### Security
- smallvec crate bumped to 0.6.10, to get fixes for RUSTSEC-2019-0009 and
    RUSTSEC-2019-0012



## 2.17.1 - 2019-10-02

### Added
- Mention that `cookie-cache` setting uses Netscape file format (Alexander
    Batischev on a prod from f-a)

### Changed
- Update German translation (Lysander Trischler)

### Fixed
- Feeds not updating when `max-items` is set (#650). This negates some of the
    performance improvement we got in 2.17, but we haven't measured how much;
    it's guaranteed to not be any slower than 2.16.1 (Alexander Batischev)
- Failing to start if config contains `#` that doesn't start a comment, e.g.
    inside regular or filter expression (#652) (Alexander Batischev)



## 2.17 - 2019-09-22

Lists below only mention user-visible changes, but I would also like to
acknowledge contributions from the following people: Raphael Nestler, kpcyrd,
and seanBE.

### Added
- FreeBSD and Linux i686 jobs on continuous integration servers. We won't break
    the build on these platforms ever again (Alexander Batischev)
- Documentation for `macro-prefix` settings (Lysander Trischler)
- `save-all` operation, to save all articles in the feed (Romeu Vieira)
- `dirbrowser-title-format` setting, used in the DirBrowser dialog invoked by
    `save-all` operation (Romeu Vieira)
- `dirbrowser` context in `bind-key` command, to add bindings to DirBrowser
    dialog invoked by `save-all` (Alexander Batischev)
- `selecttag-format` setting, to control how the lines in "Select tag" dialog
    look (Penguin-Guru, Alexander Batischev) (#588)

### Changed
- Bumped minimum required Rust version to 1.26.0
- Update vendored version of nlohmann/json to 3.7.0
- Update vendored version of Catch2 to 2.9.2
- Update Italian translations (Leandro Noferini)

### Removed
- Some unnecessary work done at startup time, shaving off 6% in my tests
    (Alexander Batischev)

### Fixed
- `newsboat --version` not displaying the version (Alexander Batischev) (#579)
- Processing backticks inside comments (Jan Staněk)
- Use-after-free crash when opening an article (Juho Pohjala) (#189)
- Crash on `toggle-item-read` in an empty feed (Nikos Tsipinakis)
- Un-applying a filter when command is ran or operation is executed (Nikos
    Tsipinakis) (#607, #227)
- Numerous memory leaks detected by Clang's AddressSanitizer (Alexander
    Batischev) (#620, #621, #623, #624)
- Segfauls when toggling article's "read" status after marking all articles read
    (#473) (Nikos Tsipinakis)



## 2.16.1 - 2019-06-26

### Changed
- Update German translations (Lysander Trischler)

### Fixed
- Build on FreeBSD and i386 (Tobias Kortkamp)



## 2.16 - 2019-06-25

Lists below only mention user-visible changes, but I would also like to
acknowledge contributions from Ivan Tham.

### Added
- Install changelog and contrib/ alongside docs (Alexander Batischev) (#474)
- `show-title-bar` config option to hide the title bar. Defaults to yes, i.e.
    the behaviour is the same as with Newsboat 2.15 (Sermak) (#375)
- Contrib scripts for image preview (Sermak) (#480)
- Nord colour scheme (Daryl Manning)
- Ability to search withing the search results, narrowing them down (Tumlinh)
    (#327)
- Color scheme based on Adapta-Maia GTK theme (Lucas Parsy)

### Changed
- Marking feed as read only resets the cursor if article list is sorted by date
    (Stefan Assmann)
- `include` also accepts relative paths (Marco Sirabella) (#489)
- Update vendored version of nlohmann/json to 3.6.1
- Update vendored version of Catch2 to 2.9.1

### Fixed
- Parser breaking on spaces inside backticks (Marco Sirabella) (#492)
- Hidden tags changing the title of their feeds (Alexander Batischev) (#498)
- Segfaults some time after using an invalid regex in a filter expression
    (Alexander Batischev) (#501)
- Single quotes in podcast names replaced by %27 (屑鉄さらい;Scrap Trawler)
    (#290, #457)
- Out-of-bounds access on empty "author" tag in RSS 0.9x (Alexander Batischev)
    (#542)



## 2.15 - 2019-03-23

### Added
- `random` `article-sort-order` (Jagannathan Tiruvallur Eachambadi)
- Cursor position in article list is reset after marking the feed as read
    (Stefan Assmann)

### Changed
- Update vendored version of Catch2 to 2.7.0
- Give our Snap access to `xdg-open`
- Make "delete all items" work in query feeds (Alexander Batischev) (#456)

### Fixed
- Use a native compiler for internal tools when cross-compiling (maxice8)
- Always write to `error-log`, no matter the log level specified on the command
    line (Alexander Batischev)
- (Regression) Let users interact with programs run by "exec:", backticks in
    config, and `*-passwordeval` settings (Alexander Batischev) (#455)
- Do not add deleted items to query feeds (Alexander Batischev) (#456)
- Setup directories before importing feeds, to avoid the import silently failing
    (Neill Miller)



## 2.14.1 - 2019-02-10

Lists below only mention user-visible changes, but I would also like to
acknowledge contributions from the following people: kkdd, Raphael Nestler.

### Added
- Support for cross-compilation with CARGO_BUILD_TARGET environment variable
    (maxice8)
- `%N` format for `download-path` and `download-filename-format` settings. This
    format is replaced by item's original feed-title, even when selected through
    the query feed (Felix Viernickel) (#428)

### Changed
- Translations: Polish (Carno)
- When opening a never-fetched feed in the browser, just use the feed's URL
    (Alexander Batischev)
- Update vendored version of Catch2 to 2.6.0

### Fixed
- Build on FreeBSD (Tobias Kortkamp)
- Messed-up highlighting when regex matches start-of-line (zaowen) (#401)
- Failing to update The Old Reader feeds (Alexander Batischev) (#406)
- "NewsBlur" spelling throughout the docs and messages (zaowen) (#409)
- Lack of space between podcast URL and its MIME type (Alexander Batischev) (#425)
- "rev-sort" command name in docs (Jakob Kogler)
- Keybindings not applied in dialogs view (Felix Viernickel) (#431)
- Spacer formatter not working in podlist-format (Alexander Batischev) (#434)



## 2.14 - 2018-12-29

Lists below only mention user-visible changes, but I would also like to
acknowledge contributions from the following people: Paul Woolcock, Raphael
Nestler, Thanga Ayyanar A.

### Added
- Dependency on Rust 1.25+. The compiler (`rustc`) and the build tool (`cargo`)
    are required
- `download-filename-format` setting that controls how Podboat names the files.
    Default is the same as older versions of Podboat (Jagannathan Tiruvallur
    Eachambadi)
- `podlist-format` setting that controls formatting of the items on Podboat's
    main screen. Also, a `%b` format specifier that contains just the basename
    of the download (e.g. "podcast.mp3" instead of "/home/name/podcast.mp3")
    (zaowen)
- Human-readable message when Rust code panics (Alexander Batischev)
- `unbind-key -a`, which unbinds all keys (Kamil Wsół)

### Changed
- Look up `BROWSER` environment variable before defaulting to lynx(1) (Kamil
    Wsół) (#283)
- Strip query parameters from downloaded podcasts' names (i.e. name them as
    "podcast.mp3", not "podcast.mp3?key=19ad740") (Jagannathan Tiruvallur
    Eachambadi)
- Update translations: Russian, Ukrainian (Alexander Batischev), German
    (Lysander Trischler)
- Document that minimum supported CURL version is 7.21.6. This has been the case
    since 2.10, but wasn't documented at the time (Alexander Batischev)
- Update vendored version of nlohmann/json to 3.4.0
- Update vendored version of Catch2 to 2.5.0

### Fixed
- HTTP response 400 errors with Inoreader (Erik Li) (#175)
- Podboat's crash (segmentation fault) when parsing a comment in the queue file.
    Comments aren't really supported by Podboat since it overwrites the file
    from time to time, but the crash is still unacceptable (Nikos Tsipinakis)
- Newsboat displaying articles differently in "internal" and external pagers
    (Alexander Batischev)
- One-paragraph items not rendered at all (Alexander Batischev)
- Crash (segmentation fault) on feeds that don't provide a `url` attribute
    (ksunden)
- Hangs when `highlight` rule matches an empty string (zaowen)
- Article disappearing from the pager upon feed reload (zaowen)
    (https://github.com/akrennmair/newsbeuter/issues/534)



## 2.13 - 2018-09-22

Lists below only mention user-visible changes, but I would also like to
acknowledge contributions from the following people: Anatoly Kalin, Eduardo
Sanchez, Friedrich von Never, Kamil Wsół, glacambre.

### Added
- Respect TMPDIR environment variable when writing temporary files (ಚಿರಾಗ್ ನಟರಾಜ್)
    (#250)
- `delete-all-articles` operation that marks all articles in the feed as deleted
    (Kamil Wsół)

### Changed
- Require `cookie-cache` setting if NewsBlur API is used (Alexander Batischev)
- Translations: Russian, Ukrainian (Alexander Batischev), Swedish (Dennis
    Öberg), German (Lysander Trischler)
- json.hpp updated to version 3.2.0
- Natural sort order for article titles, so numbers are put in the expected
    order (e.g. 1, 2, 5, 10, 11 rather than 1, 10, 11, 2, 5) (Nikos Tsipinakis)

### Fixed
- Do not create empty files if history is disabled (Nikos Tsipinakis)



## 2.12 - 2018-06-24

Lists below only mention user-visible changes, but I would also like to
acknowledge contributions from the following people: Kamil Wsół and Simon
Schuster.

### Added
- Ability to override path to `pkg-config` (Ali Lown)
- Socket support in filebrowser (Sebastian Rakel)
- `ls --classify`-like formatting for filenames in filebrowser (Sebastian Rakel)
- Ability to sort feedlist by last update (TwilightSpectre) (#191)
- `:q` as alternative to `:quit` (Franz König)
- Support for `open-in-browser` in URL dialog, thus fixing many user macros in
    that dialog (Felix Viernickel) (#194)
- "Author" field for items fetched from NewsBlur (Chris Nehren)
- Coding style, mostly enforced through `clang-format`. Non-enforceable things
    are documented in docs/code-style.markdown (Alexander Batischev)
- A check in `bind-key` that will now throw an error on binding to
    a non-existent operation (Nikos Tsipinakis)

### Changed
- The markup in docs, to be consistent throughout (Lysander Trischler)
- HTTP to HTTPS in communication with The Old Reader (Richard Quirk)
- Translations: Russian, Ukrainian (Alexander Batischev), Italian (Francesco
    Ariis)

### Fixed
- `setlocale()` no longer fails on MacOS (Jacob Wahlgren, Alexander Batischev)
    (#156)
- Colors for unread items in all contributed colorschemes (@sandersantema)
    (#163)
- Segfaults in dialogs view when `swap-title-and-hints` is enabled (Alexander
    Batischev) (#168)
- Typo in JSON field name in TT-RSS API (Sebastian Rakel) (#177)
- Filebrowser displaying "d" filetype for everything but regular files
    (Sebastian Rakel) (#184)
- TT-RSS relogin (Sebastian Rakel)
- Internal HTML renderer not stripping whitespace in front of text (Alexander
    Batischev) (#204)
- Podboat breaking if XDG data dir already exists (Alexander Batischev)
- Makefile failing if user overrode `ls` somehow (Alexander Batischev)
- Various problems found by clang-analyzer and Coverity Scan (Alexander
    Batischev)



## 2.11.1 - 2018-03-30

### Fixed

- If built from the tarball, Newsboat 2.11 reported its version as 2.10.2. My
    bad. Kudos to Haudegen, Ryan Mulligan and Robert Schütz for catching that
    one. (Alexander Batischev)



## 2.11 - 2018-03-25

Lists below only mention user-visible changes, but I would also like to
acknowledge contributions from the following people: Avindra Goolcharan, David
Pedersen, and Kaligule.

### Added

- Podboat adds ".part" suffix of the files it currently downloads (José Manuel
    García-Patos)
- Support for `CURL_CA_BUNDLE` environment variable (Marius Bakke, Alexander
    Batischev)
- Snapcraft package (Alan Pope)
- Dependency on nlohmann/json (which is now used in TT-RSS interface instead of
    json-c)
- CURL error codes are converted to strings in logs (Alexander Batischev)
- Open command line when a number key is pressed in a list (e.g. feedlist or
    itemlist) (Nikos Tsipinakis)
- Basic Evernote bookmark plugin (see contrib/) (Royce)
- New command: `mark-all-above-as-read` (Roman Vasin)
- Supprot for RSS media enclosures in ownCloud News (dirb)

### Changed

- Valid podcast MIME types are "audio/*", "video/*", and "application/ogg"
    (#105) (Alexander Batischev)
- Use just two queries to fetch items from TT-RSS (only works with API level ≥2)
    (Simon Schuster)
- Make the cursor visible in filebrowser, and put it at the end of the line
    (Nikos Tsipinakis)
- Sort the file list in filebrowser (Nikos Tsipinakis)
- Translations: Russian, Ukrainian (Alexander Batischev), German (Lysander
    Trischler), Italian (Francesco Ariis), French (tkerdonc), Brazilian
    Portuguese (Adiel Mittmann)
- Compile with optimizations (`-O2`) by default (Alexander Batischev, Nikos
    Tsipinakis)

### Fixed

- Unwanted logging to stdout on `--export-to-opml` (#104) (Alexander Batischev)



## 2.10.2 - 2017-12-25

Lists below only mention user-visible changes, but I would also like to
acknowledge contributions from the following people: Alok Singh, Carno, Jonas
Karlsson, Kamil Wsół, Mike Crute, Niels Kobschätzki, and maiki.

### Added

- HTML anchors for all config commands in docs. You can now link to each command
    separately (#10) (Lysander Trischler)
- Support for Inoreader (Bart Libert)
- Slovak translation (František Hájik)

### Changed

- Enqueue *last* audio enclosure
    (https://github.com/akrennmair/newsbeuter/issues/604)
- `text-width` doesn't apply if it's bigger than terminal width
    (https://github.com/akrennmair/newsbeuter/issues/602)
- Translations: German (Lysander Trischler), Russian, Ukrainian
    (Alexander Batischev)

### Removed

- Build dependency on Perl (#6)
- Test dependency on bc (Nikos Tsipinakis)

### Fixed

- Do not create XDG data dir if not using XDG (#8)
- When used with NewsBlur, check on startup if cookie-cache exists or can be
    created, because integration doesn't work without cookies (#13)
- Builds on AARCH64 and ARMHF (#43)
- Only show an error message once when unknown option is supplied
    (Lysander Trischler)
- License header used to say it's MIT/X Consortium License, whereas in reality
    it's a MIT License (discovered by Nikos Tsipinakis)
- Cross-compilation made possible by conditionally assigning to RANLIB and AR in
    Makefile (Fredrik Fornwall)
- Cookies actually get persisted (Simon Schuster, reported and tested by Håkan
    Jerning)
- CJK text is wrapped at correct code-point boundaries (#38, #71) (nmtake)
- Don't segfault if `error-log` points to non-existent file (Simon Schuster)
- Spanish translation (José Manuel García-Patos)



## 2.10.1 - 2017-09-22

### Added

- Documentation for automatic migration from Newsbeuter

### Fixed

- XDG data dir is created if XDG config dir exists (regression happened in 2.10)



## 2.10 - 2017-09-20

This is what Newsbeuter 2.10 should have been. Newsboat continues Newsbeuter's
version numbering to show that we are a spiritual continuation, not a separate
project.

### Added
- Solarized-light colorscheme (OmeGa)
- Japanese and Catalan translations (The Flying Rapist; Alejandro Gallo)
- FAQ list
- Long options support (#38)
- `%F` format in `itemview-title-format`, mapping to feed title (Luke Duncan)
- Support for OwnCloud News (#134) (dirb)
- Documentation for `*-title-format`, `*-jumps-to-next-unread`, and
    `newsblur-url` settings (#234, #358) (Alexander Batischev, Nikos Tsipinakis)
- `ssl-verify` option that controls SSL certificate verification. Default: on
    (#354) (Nikos Tsipinakis)
- Support for `xml:base` attribute in RSS 0.9.x and 2.0 (David Kalnischkies)
- Ability to escape backticks in config with a backslash (#334)
- Support for delta feeds (RFC3229+feed) (Daniel Aleksandersen)
- Command to open multiple articles in browser (and optionally mark them read)
    (Tanguy Kerdoncuff)
- Newsbeuter includes commit hash in version string when built from Git (Nikos
    Tsipinakis)
- New proxy type: socks5h. It proxies DNS requests as well as connections (David
    Kalnischkies)
- Support for h5 and h6 HTML elements (Nikos Tsipinakis)
- Notify users if NewsBlur feed they're subscribed to no longer exists (#494)
    (Andrew Martin)
- `passwordeval` settings for all remote APIs, which obtains a password by
    running a user-specified command (Andrew Martin)
- `ssl-verifyhost` and `ssl-verifypeer` options to control how Newsbeuter checks
    SSL certificates (Xu Fasheng)
- Documentation for `feedhq-url` setting
- Reproducible builds (Bernhard M. Wiedemann)
- Migration of Newsbeuter configs and data

### Changed
- Items fetched via TT-RSS now contain item's author (John W. O'Neill)
- Tags are now extracted from The Old Reader (#189)
- Solarized-dark colorscheme got updated (OmeGa)
- `pkg-config` is used to search for `ncursesw` (Jan Pobrislo)
- ESCDELAY is set to 25ms (#221)
- One can now build and install Newsbeuter without localization files with `make
    newsbeuter && sudo make install-newsbeuter` (#241)
- Marked lists (`<ol>`) are now rendered with a space after the marker
- URLs are now hard-wrapped on the window's edge, even if `text-width` is
    non-zero (#282)
- contrib/pinboard.pl got a cosmetic update (Srijith Nair)
- `dc:creator` is now the same as `author` in RSS 1.0 (#143)
- Bookmark scripts now receive feed's title as the fourth parameter (#341)
- SSL certificate verification is now on by default (#354) (Nikos Tsipinakis)
- Cursor in Newsbeuter is hidden most of the time (#344) (Tobias Umbach)
- "Catchup all" renamed to "Mark all read" (#216)
- Articles are marked read when passed to external pager (#495)
- `passwordfile` setting now exists for all remote APIs (Andrew Martin)
- Do not set HTTP WWW-Authenticate header for multiuser TT-RSS, allowing for it
  to be hosted behind http-basic auth (Simon Schuster)
- Cache file is now created in XDG dir if config is in XDG dir (#245)
- Self-closing tags like `<br/>` are not ignored anymore (#281)

### Deprecated
- When using `colorN` notation, N can't start with zero anymore (#186)

### Removed
- Wesnoth fix XSL as the original feed isn't broken anymore
- Offline mode

### Fixed
- (CVE-2017-12904) Sanitize parameters that are passed to bookmark-cmd (#591)
    (Jeriko One, Alexander Batischev)
- (CVE-2017-14500) Sanitize podcast filenames when playing the file via
    Podbeuter (#598) (Simon Schuster)
- Translations: German (Simon Nagl, Lysander Trischler), Russian (kstn), French
    (esteban123456789, rugie), Spanish (Alejandro Gallo)
- Format errors in Brazilian Portuguese, Ukrainian and Chinese localization
  files (#274)
- Undefined behaviour in configcontainer (#135) (Andrey Hitrin)
- Segfault in Podbeuter, along with two potential bugs (Tilman Keskinoz)
- Cache deletion when only one feed is configured (Harshaverdhan Rangan, Simon
    Nagl)
- Example for macro that executes external command via `set-browser` (mrbiber)
- Tags in NewsBlur API (aniran)
- Typo in config commands descriptions (Travis Reddell)
- Dummy articles in NewsBlur API (aniran)
- Numerous bugs caused by FeedHQ API not passing a setting to `libcurl` (Keith
    Smiley)
- *The* memory leak (gave us quite a bit of a headache, that one) (cpubug)
- Multiple `highlight-article` (#166) (Luke Duncan)
- Colors for unread feeds in feedlist (Luke Duncan)
- Whole feeds occasionally marked unread and already enqueued enclosures
    re-enqueued (#164) (trUSTssc)
- Errors when retrieving feeds from The Old Reader (#150)
- Parser fails when three arguments were passed to `highlight` (#225)
- Query feeds tokenization (#194)
- `highlight-article` priority (it's now higher than item formats) (#227) (Luke
    Duncan)
- Feedlist/articlelist slowness when there's a lot of items (#110)
- "Catchup all" in tag view is now limited to that view (#251)
- In podbeuter, requesting to download a file that is already downloaded will
    re-download the file, not delete it (#169)
- One-line `urls` files without line feed at the end are no longer considered
  empty by Newsbeuter (smaudet)
- Items being skipped while applying ignore rules (#269)
- Incorrect behaviour if no ignore rules are present (#283)
- Potential bug in RSS parser (#287) (Timotej Lazar)
- Segfault with NewsBlur (#261) (Thomas Weißschuh)
- Text wrapping (#256)
- ESC in filebrowser ("Save article" dialog etc.) actually works now (#252)
- FeedHQ, OldReader and TT-RSS APIs won't segfault on FreeBSD anymore if
    `ttrss-password` is not set (#336)
- Articles that were marked read in the search dialog now stay read when you go
    back to articles view (#137, #339) (Andrey Hitrin)
- Search in query feeds (#313) (Nikos Tsipinakis)
- Newlines inside text blocks are treated as whitespace (#351) (Nikos
    Tsipinakis)
- Not Found errors (HTTP code 404) in Pocket script (#357) (Vlad Glagolev)
- Off-by-one error in dumpconfig (#359) (Nikos Tsipinakis)
- If `prepopulate-query-feeds` is set, query feeds are populated *before*
    feedlist is sorted, fixing `unreadarticlecount` sorting (#362)
- Toggling unread flag now removes deleted flag (#330) (Lance Orner)
- Don't fail if iconv doesn't support //TRANSLIT (#364, #174) (Ján Kobezda)
- Date conversion accounts for DST now (#369) (Lance Orner)
- Newsbeuter always using XDG directories when in silent mode (#374)
- Don't allow query feeds to be opened in browser (Nikos Tsipinakis)
- NewsBlur authentication failure
- Soft hyphens messing up the output (#259)
- Newsbeuter no longer gets confused by duplicate flags (#440) (Tanguy
    Kerdoncuff)
- Don't ignore config's last line if there's no \n at the end (#426) (Spiridonov
  Alexander)<|MERGE_RESOLUTION|>--- conflicted
+++ resolved
@@ -1,6 +1,5 @@
 # Changes for Newsboat
 
-<<<<<<< HEAD
 ## Unreleased (2.23 - expected 2021-03-21)
 
 Lists below only mention user-visible changes, but the full list of contributors
@@ -19,7 +18,9 @@
 
 ### Fixed
 ### Security
-=======
+
+
+
 ## 2.22.1 - 2021-01-10
 
 ### Fixed
@@ -29,7 +30,6 @@
     van der Schagt)
 - Build failure on GCC 9 due to `maybe-uninitialized` warning which `-Werror`
     turns into an error (Alexander Batischev)
->>>>>>> 9d59e00d
 
 
 
