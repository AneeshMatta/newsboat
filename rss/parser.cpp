/* rsspp - Copyright (C) 2008-2012 Andreas Krennmair <ak@newsbeuter.org>
 * Licensed under the MIT/X Consortium License. See file LICENSE
 * for more information.
 */

#include <config.h>
#include <rsspp.h>
#include <rsspp_internal.h>
#include <libxml/parser.h>
#include <libxml/tree.h>
#include <curl/curl.h>
#include <logger.h>
#include <utils.h>
#include <cstring>
#include <utils.h>
#include <strprintf.h>
#include <remote_api.h>

using namespace newsbeuter;

static size_t my_write_data(void *buffer, size_t size, size_t nmemb, void *userp) {
	std::string * pbuf = static_cast<std::string *>(userp);
	pbuf->append(static_cast<const char *>(buffer), size * nmemb);
	return size * nmemb;
}

namespace rsspp {

parser::parser(
		unsigned int timeout,
		const std::string& user_agent,
		const std::string& proxy,
		const std::string& proxy_auth,
		curl_proxytype proxy_type,
		const bool ssl_verify)
	: to(timeout), ua(user_agent), prx(proxy), prxauth(proxy_auth),
	prxtype(proxy_type), verify_ssl(ssl_verify), doc(0), lm(0)
{ }

parser::~parser() {
	if (doc)
		xmlFreeDoc(doc);
}

struct header_values {
	time_t lastmodified;
	std::string etag;

	header_values()
		: lastmodified(0) {
	}
};

static size_t handle_headers(void * ptr, size_t size, size_t nmemb, void * data) {
	char * header = new char[size*nmemb + 1];
	header_values * values = (header_values *)data;

	memcpy(header, ptr, size*nmemb);
	header[size*nmemb] = '\0';

	if (!strncasecmp("Last-Modified:", header, 14)) {
		time_t r = curl_getdate(header+14, nullptr);
		if (r == -1) {
			LOG(level::DEBUG, "handle_headers: last-modified %s (curl_getdate FAILED)", header+14);
		} else {
			values->lastmodified = curl_getdate(header+14, nullptr);
			LOG(level::DEBUG, "handle_headers: got last-modified %s (%d)", header+14, values->lastmodified);
		}
	} else if (!strncasecmp("ETag:",header, 5)) {
		values->etag = std::string(header+5);
		utils::trim(values->etag);
		LOG(level::DEBUG, "handle_headers: got etag %s", values->etag);
	}

	delete[] header;

	return size * nmemb;
}

feed parser::parse_url(const std::string& url, time_t lastmodified, const std::string& etag, newsbeuter::remote_api * api, const std::string& cookie_cache, CURL *ehandle) {
	std::string buf;
	CURLcode ret;
	curl_slist* custom_headers {};

	CURL * easyhandle = ehandle;
	if (!easyhandle) {
		easyhandle = curl_easy_init();
		if (!easyhandle) {
			throw exception(_("couldn't initialize libcurl"));
		}
	}

	if (! ua.empty()) {
		curl_easy_setopt(easyhandle, CURLOPT_USERAGENT, ua.c_str());
	}

	if (api) {
		api->add_custom_headers(&custom_headers);
	}
	curl_easy_setopt(easyhandle, CURLOPT_URL, url.c_str());
	curl_easy_setopt(easyhandle, CURLOPT_SSL_VERIFYPEER, verify_ssl);
	curl_easy_setopt(easyhandle, CURLOPT_WRITEFUNCTION, my_write_data);
	curl_easy_setopt(easyhandle, CURLOPT_WRITEDATA, &buf);
	curl_easy_setopt(easyhandle, CURLOPT_NOSIGNAL, 1);
	curl_easy_setopt(easyhandle, CURLOPT_FOLLOWLOCATION, 1);
	curl_easy_setopt(easyhandle, CURLOPT_MAXREDIRS, 10);
	curl_easy_setopt(easyhandle, CURLOPT_FAILONERROR, 1);
	curl_easy_setopt(easyhandle, CURLOPT_ENCODING, "gzip, deflate");
	if (cookie_cache != "") {
		curl_easy_setopt(easyhandle, CURLOPT_COOKIEFILE, cookie_cache.c_str());
		curl_easy_setopt(easyhandle, CURLOPT_COOKIEJAR, cookie_cache.c_str());
	}
	if (to != 0)
		curl_easy_setopt(easyhandle, CURLOPT_TIMEOUT, to);

	if (! prx.empty())
		curl_easy_setopt(easyhandle, CURLOPT_PROXY, prx.c_str());

	if (! prxauth.empty()) {
		curl_easy_setopt(easyhandle, CURLOPT_PROXYAUTH, CURLAUTH_ANY);
		curl_easy_setopt(easyhandle, CURLOPT_PROXYUSERPWD, prxauth.c_str());
	}

	curl_easy_setopt(easyhandle, CURLOPT_PROXYTYPE, prxtype);

	header_values hdrs;
	curl_easy_setopt(easyhandle, CURLOPT_HEADERDATA, &hdrs);
	curl_easy_setopt(easyhandle, CURLOPT_HEADERFUNCTION, handle_headers);

	if (lastmodified != 0) {
		curl_easy_setopt(easyhandle, CURLOPT_TIMECONDITION, CURL_TIMECOND_IFMODSINCE);
		curl_easy_setopt(easyhandle, CURLOPT_TIMEVALUE, lastmodified);
	}

	if (etag.length() > 0) {
		auto header = strprintf::fmt("If-None-Match: %s", etag);
		custom_headers = curl_slist_append(custom_headers, header.c_str());
	}

	if (lastmodified != 0 || etag.length() > 0) {
		custom_headers = curl_slist_append(custom_headers, "A-IM: feed");
	}

	if (custom_headers) {
		curl_easy_setopt(easyhandle, CURLOPT_HTTPHEADER, custom_headers);
	}

	ret = curl_easy_perform(easyhandle);

	lm = hdrs.lastmodified;
	et = hdrs.etag;

	if (custom_headers) {
		curl_easy_setopt(easyhandle, CURLOPT_HTTPHEADER, 0);
		curl_slist_free_all(custom_headers);
	}

	LOG(level::DEBUG, "rsspp::parser::parse_url: ret = %d", ret);

	long status;
	curl_easy_getinfo(easyhandle, CURLINFO_HTTP_CONNECTCODE, &status);

	if (status >= 400) {
		LOG(level::USERERROR, _("Error: trying to download feed `%s' returned HTTP status code %ld."), url, status);
	}

	curl_easy_reset(easyhandle);

	if (!ehandle)
		curl_easy_cleanup(easyhandle);

	if (ret != 0) {
		LOG(level::ERROR, "rsspp::parser::parse_url: curl_easy_perform returned err %d: %s", ret, curl_easy_strerror(ret));
		throw exception(curl_easy_strerror(ret));
	}

	LOG(level::INFO, "parser::parse_url: retrieved data for %s: %s", url, buf);

	if (buf.length() > 0) {
<<<<<<< HEAD
		LOG(level::DEBUG, "parser::parse_url: handing over data to parse_buffer()");
		return parse_buffer(buf.c_str(), buf.length(), url.c_str());
=======
		LOG(LOG_DEBUG, "parser::parse_url: handing over data to parse_buffer()");
		return parse_buffer(buf, url);
>>>>>>> dd99daa1
	}

	return feed();
}

feed parser::parse_buffer(const std::string& buffer, const std::string& url) {
	doc = xmlReadMemory(
			buffer.c_str(),
			buffer.length(),
			url.c_str(),
			nullptr,
			XML_PARSE_RECOVER | XML_PARSE_NOERROR | XML_PARSE_NOWARNING);
	if (doc == nullptr) {
		throw exception(_("could not parse buffer"));
	}

	xmlNode* root_element = xmlDocGetRootElement(doc);

	feed f = parse_xmlnode(root_element);

	if (doc->encoding) {
		f.encoding = (const char *)doc->encoding;
	}

	LOG(level::INFO, "parser::parse_buffer: encoding = %s", f.encoding);

	return f;
}

feed parser::parse_file(const std::string& filename) {
	doc = xmlReadFile(filename.c_str(), nullptr, XML_PARSE_RECOVER | XML_PARSE_NOERROR | XML_PARSE_NOWARNING);
	xmlNode* root_element = xmlDocGetRootElement(doc);

	if (root_element == nullptr) {
		throw exception(_("could not parse file"));
	}

	feed f = parse_xmlnode(root_element);

	if (doc->encoding) {
		f.encoding = (const char *)doc->encoding;
	}

	LOG(level::INFO, "parser::parse_file: encoding = %s", f.encoding);

	return f;
}

feed parser::parse_xmlnode(xmlNode* node) {
	feed f;

	if (node) {
		if (node->name && node->type == XML_ELEMENT_NODE) {
			if (strcmp((const char *)node->name, "rss")==0) {
				const char * version = (const char *)xmlGetProp(node, (const xmlChar *)"version");
				if (!version) {
					xmlFree((void *)version);
					throw exception(_("no RSS version"));
				}
				if (strcmp(version, "0.91")==0)
					f.rss_version = RSS_0_91;
				else if (strcmp(version, "0.92")==0)
					f.rss_version = RSS_0_92;
				else if (strcmp(version, "0.94")==0)
					f.rss_version = RSS_0_94;
				else if (strcmp(version, "2.0")==0 || strcmp(version, "2")==0)
					f.rss_version = RSS_2_0;
				else if (strcmp(version, "1.0")==0)
					f.rss_version = RSS_0_91;
				else {
					xmlFree((void *)version);
					throw exception(_("invalid RSS version"));
				}
				xmlFree((void *)version);
			} else if (strcmp((const char *)node->name, "RDF")==0) {
				f.rss_version = RSS_1_0;
			} else if (strcmp((const char *)node->name, "feed")==0) {
				if (node->ns && node->ns->href) {
					if (strcmp((const char *)node->ns->href, ATOM_0_3_URI)==0) {
						f.rss_version = ATOM_0_3;
					} else if (strcmp((const char *)node->ns->href, ATOM_1_0_URI)==0) {
						f.rss_version = ATOM_1_0;
					} else {
						const char * version = (const char *)xmlGetProp(node, (const xmlChar *)"version");
						if (!version) {
							xmlFree((void *)version);
							throw exception(_("invalid Atom version"));
						}
						if (strcmp(version, "0.3")==0) {
							xmlFree((void *)version);
							f.rss_version = ATOM_0_3_NONS;
						} else {
							xmlFree((void *)version);
							throw exception(_("invalid Atom version"));
						}
					}
				} else {
					throw exception(_("no Atom version"));
				}
			}

			std::shared_ptr<rss_parser> parser = rss_parser_factory::get_object(f, doc);

			try {
				parser->parse_feed(f, node);
			} catch (exception& e) {
				throw;
			}
		}
	} else {
		throw exception(_("XML root node is NULL"));
	}

	return f;
}

void parser::global_init() {
	LIBXML_TEST_VERSION
	curl_global_init(CURL_GLOBAL_ALL);
}

void parser::global_cleanup() {
	xmlCleanupParser();
	curl_global_cleanup();
}


}<|MERGE_RESOLUTION|>--- conflicted
+++ resolved
@@ -177,13 +177,8 @@
 	LOG(level::INFO, "parser::parse_url: retrieved data for %s: %s", url, buf);
 
 	if (buf.length() > 0) {
-<<<<<<< HEAD
 		LOG(level::DEBUG, "parser::parse_url: handing over data to parse_buffer()");
-		return parse_buffer(buf.c_str(), buf.length(), url.c_str());
-=======
-		LOG(LOG_DEBUG, "parser::parse_url: handing over data to parse_buffer()");
 		return parse_buffer(buf, url);
->>>>>>> dd99daa1
 	}
 
 	return feed();
